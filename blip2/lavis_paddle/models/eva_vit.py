# copyright (c) 2021 PaddlePaddle Authors. All Rights Reserve.
#
# Licensed under the Apache License, Version 2.0 (the "License");
# you may not use this file except in compliance with the License.
# You may obtain a copy of the License at
#
#    http://www.apache.org/licenses/LICENSE-2.0
#
# Unless required by applicable law or agreed to in writing, software
# distributed under the License is distributed on an "AS IS" BASIS,
# WITHOUT WARRANTIES OR CONDITIONS OF ANY KIND, either express or implied.
# See the License for the specific language governing permissions and
# limitations under the License.

# Code was based on https://github.com/rwightman/pytorch-image-models/blob/master/timm/models/vision_transformer.py
# reference: https://arxiv.org/abs/2010.11929

from collections.abc import Callable, Iterable

import numpy as np
import paddle
import paddle.nn as nn
import sys
from paddle.nn.initializer import TruncatedNormal, Constant, Normal
from paddle import _legacy_C_ops
from paddle.nn.functional.flash_attention import (
    flash_attention,
)

<<<<<<< HEAD
import distutils.util
import os

def strtobool(s):
    return True if distutils.util.strtobool(s) else False

def get_env(env_name, default_value=False):
    return strtobool(os.getenv(env_name, str(default_value)))
use_flash_attn_env = get_env("USE_FLASH_ATTN")

=======
>>>>>>> 8514e1f7
trunc_normal_ = TruncatedNormal(std=.02)
normal_ = Normal
zeros_ = Constant(value=0.)
ones_ = Constant(value=1.)


def to_2tuple(x):
    return tuple([x] * 2)


def drop_path(x, drop_prob=0., training=False):
    """Drop paths (Stochastic Depth) per sample (when applied in main path of residual blocks).
    the original name is misleading as 'Drop Connect' is a different form of dropout in a separate paper...
    See discussion: https://github.com/tensorflow/tpu/issues/494#issuecomment-532968956 ...
    """
    if drop_prob == 0. or not training:
        return x
    keep_prob = paddle.to_tensor(1 - drop_prob, dtype=x.dtype)
    shape = (paddle.shape(x)[0], ) + (1, ) * (x.ndim - 1)
    random_tensor = keep_prob + paddle.rand(shape).astype(x.dtype)
    random_tensor = paddle.floor(random_tensor)  # binarize
    output = x.divide(keep_prob) * random_tensor
    return output


class DropPath(nn.Layer):
    """Drop paths (Stochastic Depth) per sample  (when applied in main path of residual blocks).
    """

    def __init__(self, drop_prob=None):
        super(DropPath, self).__init__()
        self.drop_prob = drop_prob

    def forward(self, x):
        return drop_path(x, self.drop_prob, self.training)


class Mlp(nn.Layer):
    def __init__(self,
                 in_features,
                 hidden_features=None,
                 out_features=None,
                 act_layer=nn.GELU,
                 drop=0.):
        super().__init__()
        out_features = out_features or in_features
        hidden_features = hidden_features or in_features
        self.fc1 = paddle.incubate.nn.FusedLinear(in_features, hidden_features)
        self.act = act_layer()
        self.fc2 = paddle.incubate.nn.FusedLinear(hidden_features, out_features)
        self.drop = nn.Dropout(drop)

    def forward(self, x):
        if isinstance(self.act, nn.GELU):
            x = _legacy_C_ops.fused_gemm_epilogue(
            x, self.fc1.weight, self.fc1.bias, 'trans_x', False, 'trans_y', False, 'activation', 'gelu')
        elif isinstance(self.act, nn.ReLU):
            x = _legacy_C_ops.fused_gemm_epilogue(
            x, self.fc1.weight, self.fc1.bias, 'trans_x', False, 'trans_y', False, 'activation', 'relu')
        else:
            x = self.fc1(x)
            x = self.act(x)
        x = self.fc2(x)
        x = self.drop(x)
        return x


class Attention(nn.Layer):
    def __init__(self,
                 dim,
                 num_heads=8,
                 qkv_bias=False,
                 qk_scale=None,
                 attn_drop=0.,
                 proj_drop=0.,
                 window_size=None):
        super().__init__()
        self.num_heads = num_heads
        head_dim = dim // num_heads
        self.scale = qk_scale or head_dim**-0.5

        self.qkv = paddle.incubate.nn.FusedLinear(dim, dim * 3, bias_attr=qkv_bias)
        if qkv_bias:
            self.q_bias =paddle.create_parameter(shape=[dim], dtype='float32')
            self.v_bias =paddle.create_parameter(shape=[dim], dtype='float32')
        else:
            self.q_bias = None
            self.v_bias = None
        self.attn_drop = nn.Dropout(attn_drop)
        self.proj = paddle.incubate.nn.FusedLinear(dim, dim)
        self.proj_drop = nn.Dropout(proj_drop)

    def _register_relative_position_index(
            self,
            window_size,
            num_heads, ):
        self.num_relative_distance = (2 * window_size[0] - 1) * (
            2 * window_size[1] - 1) + 3
        self.relative_position_bias_table = self.create_parameter(
            [self.num_relative_distance, num_heads],
            default_initializer=zeros_)  # 2*Wh-1 * 2*Ww-1, nH
        coords_h = paddle.arange(window_size[0])
        coords_w = paddle.arange(window_size[1])
        coords = paddle.stack(paddle.meshgrid(
            [coords_h, coords_w]))  # 2, Wh, Ww
        coords_flatten = paddle.flatten(coords, 1)  # 2, Wh*Ww
        relative_coords = coords_flatten[:, :,
                                         None] - coords_flatten[:,
                                                                None, :]  # 2, Wh*Ww, Wh*Ww
        relative_coords = relative_coords.transpose(
            [1, 2, 0])  # Wh*Ww, Wh*Ww, 2
        relative_coords[:, :, 0] += window_size[0] - 1  # shift to start from 0
        relative_coords[:, :, 1] += window_size[1] - 1
        relative_coords[:, :, 0] *= 2 * window_size[1] - 1
        relative_position_index = \
            paddle.zeros((window_size[0] * window_size[1] + 1, ) * 2, dtype=relative_coords.dtype)
        relative_position_index[1:, 1:] = relative_coords.sum(
            -1)  # Wh*Ww, Wh*Ww
        relative_position_index[0, 0:] = self.num_relative_distance - 3
        relative_position_index[0:, 0] = self.num_relative_distance - 2
        relative_position_index[0, 0] = self.num_relative_distance - 1

        self.register_buffer("relative_position_index",
                             relative_position_index)

    def forward(self, x, rel_pos_bias=None, use_flash_attn=use_flash_attn_env):
        # B= paddle.shape(x)[0]
        N, C = x.shape[1:]
        # if self.q_bias is not None:
        #     qkv_bias = torch.cat((self.q_bias, torch.zeros_like(self.v_bias, requires_grad=False), self.v_bias))
        if use_flash_attn:
            qkv = self.qkv(x).reshape((-1, N, 3, self.num_heads, C //self.num_heads)).transpose((2, 0, 1, 3, 4))
        else:
            qkv = self.qkv(x).reshape((-1, N, 3, self.num_heads, C //self.num_heads)).transpose((2, 0, 3, 1, 4))
        # print(self.qkv.bias[2100])
        q, k, v = qkv[0], qkv[1], qkv[2]

        if use_flash_attn:
            x,_ = flash_attention(q, k, v,
                                dropout=self.proj_drop.p,
                                causal=False,
                               return_softmax=False)
            x = paddle.reshape(x, [0, 0, -1])
        else:
            attn = (q.matmul(k.transpose((0, 1, 3, 2)))) * self.scale
            if hasattr(self, 'relative_position_bias_table'):
                relative_position_bias = \
                    self.relative_position_bias_table[self.relative_position_index.reshape([-1])].reshape([
                        self.window_size[0] * self.window_size[1] + 1,
                        self.window_size[0] * self.window_size[1] + 1, -1])  # Wh*Ww,Wh*Ww,nH
                relative_position_bias = relative_position_bias.transpose(
                    [2, 0, 1])  # nH, Wh*Ww, Wh*Ww
                attn = attn + relative_position_bias.unsqueeze(0)

            attn = nn.functional.softmax(attn, axis=-1)
            attn = self.attn_drop(attn)

            x = (attn.matmul(v)).transpose((0, 2, 1, 3)).reshape((-1, N, C))
        x = self.proj(x)
        x = self.proj_drop(x)
        return x


class Block(nn.Layer):
    def __init__(self,
                 dim,
                 num_heads,
                 mlp_ratio=4.,
                 qkv_bias=False,
                 qk_scale=None,
                 drop=0.,
                 init_values=0.,
                 attn_drop=0.,
                 drop_path=0.,
                 act_layer=nn.GELU,
                 norm_layer='nn.LayerNorm',
                 epsilon=1e-5,
                 window_size=None):
        super().__init__()
        if isinstance(norm_layer, str):
            self.norm1 = eval(norm_layer)(dim, epsilon=epsilon)
        elif isinstance(norm_layer, Callable):
            self.norm1 = norm_layer(dim)
        else:
            raise TypeError(
                "The norm_layer must be str or paddle.nn.layer.Layer class")
        self.attn = Attention(
            dim,
            num_heads=num_heads,
            qkv_bias=qkv_bias,
            qk_scale=qk_scale,
            attn_drop=attn_drop,
            proj_drop=drop,
            window_size=window_size)
        # NOTE: drop path for stochastic depth, we shall see if this is better than dropout here
        self.drop_path = DropPath(drop_path)
        self.gamma_1 = None
        self.gamma_2 = None
        if isinstance(norm_layer, str):
            self.norm2 = eval(norm_layer)(dim, epsilon=epsilon)
        elif isinstance(norm_layer, Callable):
            self.norm2 = norm_layer(dim)
        else:
            raise TypeError(
                "The norm_layer must be str or paddle.nn.layer.Layer class")
        mlp_hidden_dim = int(dim * mlp_ratio)
        self.mlp = Mlp(in_features=dim,
                       hidden_features=mlp_hidden_dim,
                       act_layer=act_layer,
                       drop=drop)

    def forward(self, x, rel_pos_bias=None):
        if self.gamma_1 is not None:
            x = x + self.drop_path(self.gamma_1 * self.attn(
                self.norm1(x), rel_pos_bias=rel_pos_bias))
            x = x + self.drop_path(self.gamma_2 * self.mlp(self.norm2(x)))
        else:
            x = x + self.drop_path(
                self.attn(
                    self.norm1(x), rel_pos_bias=rel_pos_bias))
            x = x + self.drop_path(self.mlp(self.norm2(x)))
        return x


class RelativePositionBias(nn.Layer):
    def __init__(self, window_size, num_heads):
        super().__init__()
        self.window_size = window_size
        self.num_relative_distance = (2 * window_size[0] - 1) * (
            2 * window_size[1] - 1) + 3
        self.relative_position_bias_table = self.create_parameter(
            [self.num_relative_distance, num_heads],
            default_initializer=zeros_)  # 2*Wh-1 * 2*Ww-1, nH
        # cls to token & token 2 cls & cls to cls

        # get pair-wise relative position index for each token inside the window
        coords_h = paddle.arange(window_size[0])
        coords_w = paddle.arange(window_size[1])
        coords = paddle.stack(paddle.meshgrid(
            [coords_h, coords_w]))  # 2, Wh, Ww
        coords_flatten = paddle.flatten(coords, 1)  # 2, Wh*Ww
        relative_coords = coords_flatten[:, :,
                                         None] - coords_flatten[:,
                                                                None, :]  # 2, Wh*Ww, Wh*Ww
        relative_coords = relative_coords.transpose(
            [1, 2, 0])  # Wh*Ww, Wh*Ww, 2
        relative_coords[:, :, 0] += window_size[0] - 1  # shift to start from 0
        relative_coords[:, :, 1] += window_size[1] - 1
        relative_coords[:, :, 0] *= 2 * window_size[1] - 1
        relative_position_index = \
            paddle.zeros((window_size[0] * window_size[1] + 1,) * 2, dtype=relative_coords.dtype)
        relative_position_index[1:, 1:] = relative_coords.sum(
            -1)  # Wh*Ww, Wh*Ww
        relative_position_index[0, 0:] = self.num_relative_distance - 3
        relative_position_index[0:, 0] = self.num_relative_distance - 2
        relative_position_index[0, 0] = self.num_relative_distance - 1

        self.register_buffer("relative_position_index",
                             relative_position_index)

        # trunc_normal_(self.relative_position_bias_table, std=.02)

    def forward(self):
        relative_position_bias = \
            self.relative_position_bias_table[self.relative_position_index.reshape([-1])].reshape([
                self.window_size[0] * self.window_size[1] + 1,
                self.window_size[0] * self.window_size[1] + 1, -1])  # Wh*Ww,Wh*Ww,nH
        return relative_position_bias.transpose([2, 0, 1])  # nH, Wh*Ww, Wh*Ww


class PatchEmbed(nn.Layer):
    """ Image to Patch Embedding
    """

    def __init__(self, img_size=224, patch_size=16, in_chans=3, embed_dim=768):
        super().__init__()
        img_size = to_2tuple(img_size)
        patch_size = to_2tuple(patch_size)
        num_patches = (img_size[1] // patch_size[1]) * \
            (img_size[0] // patch_size[0])
        self.img_size = img_size
        self.patch_size = patch_size
        self.num_patches = num_patches

        self.proj = nn.Conv2D(
            in_chans, embed_dim, kernel_size=patch_size, stride=patch_size)

    def forward(self, x):
        B, C, H, W = x.shape
        assert H == self.img_size[0] and W == self.img_size[1], \
            f"Input image size ({H}*{W}) doesn't match model ({self.img_size[0]}*{self.img_size[1]})."

        x = self.proj(x).flatten(2).transpose((0, 2, 1))
        return x


class VisionTransformer(nn.Layer):
    """ Vision Transformer with support for patch input
    """

    def __init__(self,
                 img_size=224,
                 patch_size=16,
                 in_chans=3,
                 class_num=1000,
                 embed_dim=768,
                 depth=12,
                 num_heads=12,
                 mlp_ratio=4,
                 qkv_bias=False,
                 qk_scale=None,
                 drop_rate=0.,
                 attn_drop_rate=0.,
                 drop_path_rate=0.,
                 norm_layer='nn.LayerNorm',
                 epsilon=1e-5,
                 **kwargs):
        super().__init__()
        self.class_num = class_num
        self.return_embed = kwargs.get('return_embed', True)
        self.num_features = self.embed_dim = embed_dim
        _img_size = to_2tuple(img_size)
        _patch_size = to_2tuple(patch_size)
        self.window_size = (_img_size[0] // _patch_size[0],
                            _img_size[1] // _patch_size[1])
        self.patch_embed = PatchEmbed(
            img_size=img_size,
            patch_size=patch_size,
            in_chans=in_chans,
            embed_dim=embed_dim)
        num_patches = self.patch_embed.num_patches
        self.cls_token = self.create_parameter(
            shape=(1, 1, embed_dim), default_initializer=zeros_)

        self.pos_embed = self.create_parameter(
            shape=(1, num_patches + 1, embed_dim),
            default_initializer=zeros_)

        self.add_parameter("pos_embed", self.pos_embed)
        
        self.add_parameter("cls_token", self.cls_token)
        self.pos_drop = nn.Dropout(p=drop_rate)

        dpr = np.linspace(0, drop_path_rate, depth)

        self.blocks = nn.LayerList([
            Block(
                dim=embed_dim,
                num_heads=num_heads,
                mlp_ratio=mlp_ratio,
                qkv_bias=qkv_bias,
                qk_scale=qk_scale,
                drop=drop_rate,
                attn_drop=attn_drop_rate,
                drop_path=dpr[i],
                norm_layer=norm_layer,
                epsilon=epsilon,
                window_size=self.window_size) for i in range(depth)
        ])

        #self.norm = eval(norm_layer)(embed_dim, epsilon=epsilon)

        if self.pos_embed is not None:
            trunc_normal_(self.pos_embed)
        trunc_normal_(self.cls_token)
        self.apply(self._init_weights)

    def _init_weights(self, m):
        if isinstance(m, (paddle.incubate.nn.FusedLinear, nn.Linear)):
            trunc_normal_(m.weight)
            if isinstance(m, (paddle.incubate.nn.FusedLinear, nn.Linear)) and m.bias is not None:
                zeros_(m.bias)
        elif isinstance(m, nn.LayerNorm):
            zeros_(m.bias)
            ones_(m.weight)

    def forward_features(self, x):
        # B = x.shape[0]
        B = paddle.shape(x)[0]
        x = self.patch_embed(x)
        cls_tokens = self.cls_token.expand((B, -1, -1))
        x = paddle.concat((cls_tokens, x), axis=1)

        if self.pos_embed is not None:
            x = x + self.pos_embed

        x = self.pos_drop(x)
        rel_pos_bias = self.rel_pos_bias() if hasattr(self,
                                                      'rel_pos_bias') else None
        for blk in self.blocks:
            x = blk(x, rel_pos_bias=rel_pos_bias)
        #x = self.norm(x)
        return x

    def forward(self, x):
        x = self.forward_features(x)
        return x


def interpolate_pos_embed(model, checkpoint_model):
    if 'visual_encoder.pos_embed' in checkpoint_model:
        pos_embed_checkpoint = checkpoint_model['visual_encoder.pos_embed']
        embedding_size = pos_embed_checkpoint.shape[-1]
        print(dir(model))
        num_patches = model.visual_encoder.patch_embed.num_patches
        num_extra_tokens = model.visual_encoder.pos_embed.shape[-2] - num_patches
        # height (== width) for the checkpoint position embedding
        orig_size = int((pos_embed_checkpoint.shape[-2] - num_extra_tokens) ** 0.5)
        # height (== width) for the new position embedding
        new_size = int(num_patches ** 0.5)
        # class_token and dist_token are kept unchanged
        if orig_size != new_size:
            print("Position interpolate from %dx%d to %dx%d" % (orig_size, orig_size, new_size, new_size))
            extra_tokens = pos_embed_checkpoint[:, :num_extra_tokens]
            # only the position tokens are interpolated
            pos_tokens = pos_embed_checkpoint[:, num_extra_tokens:]
            pos_tokens = pos_tokens.reshape((-1, orig_size, orig_size, embedding_size)).transpose((0, 3, 1, 2))
            pos_tokens = paddle.nn.functional.interpolate(
                pos_tokens, size=(new_size, new_size), mode='bicubic', align_corners=False)
            pos_tokens = pos_tokens.transpose((0, 2, 3, 1)).flatten(1, 2)
            new_pos_embed = paddle.concat((extra_tokens, pos_tokens), axis=1)
            checkpoint_model['visual_encoder.pos_embed'] = new_pos_embed


def create_eva_vit_g(img_size=224,drop_path_rate=0.4,pretrained=False,precision="fp16"):
    model = VisionTransformer(
        img_size=img_size,
        patch_size=14,
        embed_dim=1408,
        depth=39,
        num_heads=1408//88,
        mlp_ratio=4.3637,
        qkv_bias=True,
        drop_rate=drop_path_rate,
        epsilon=1e-6
    )
    return model












<|MERGE_RESOLUTION|>--- conflicted
+++ resolved
@@ -27,7 +27,6 @@
     flash_attention,
 )
 
-<<<<<<< HEAD
 import distutils.util
 import os
 
@@ -38,8 +37,6 @@
     return strtobool(os.getenv(env_name, str(default_value)))
 use_flash_attn_env = get_env("USE_FLASH_ATTN")
 
-=======
->>>>>>> 8514e1f7
 trunc_normal_ = TruncatedNormal(std=.02)
 normal_ = Normal
 zeros_ = Constant(value=0.)
